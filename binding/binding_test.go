package binding

import (
	"net/http"
	"net/http/httptest"
	"strings"
	"strconv"
	"testing"
	"mime/multipart"
	"bytes"

	"github.com/codegangsta/martini"
)

func TestBind(t *testing.T) {
	index := 0
	for test, expectStatus := range bindTests {
		recorder := httptest.NewRecorder()
		handler := func(post BlogPost, errors Errors) { handle(test, t, index, post, errors) }

		m := martini.Classic()
		switch test.method {
		case "GET":
			m.Get(route, Bind(BlogPost{}), handler)
		case "POST":
			m.Post(route, Bind(BlogPost{}), handler)
		}
		
		req, err := http.NewRequest(test.method, test.path, strings.NewReader(test.payload))
		req.Header.Add("Content-Type", test.contentType)

		if err != nil {
			t.Error(err)
		}
		m.ServeHTTP(recorder, req)

		if recorder.Code != expectStatus {
			t.Errorf("On test case %v, got status code %d but expected %d", test, recorder.Code, expectStatus)
		}

		index++
	}
}

<<<<<<< HEAD
func TestBindWithInterface(t *testing.T) {
	index := 0
	for test, expectStatus := range bindTests {
		recorder := httptest.NewRecorder()
		handler := func(post Modeler, errors Errors) {
			post.Create(test, t, index)
		}

		m := martini.Classic()
		switch test.method {
		case "GET":
			m.Get(route, Bind(BlogPost{}, (*Modeler)(nil)), handler)
		case "POST":
			m.Post(route, Bind(BlogPost{}, (*Modeler)(nil)), handler)
		}

		req, err := http.NewRequest(test.method, test.path, strings.NewReader(test.payload))
		req.Header.Add("Content-Type", test.contentType)

		if err != nil {
			t.Error(err)
		}
		m.ServeHTTP(recorder, req)

		if recorder.Code != expectStatus {
			t.Errorf("On test case %v, got status code %d but expected %d", test, recorder.Code, expectStatus)
		}

=======
func TestMultipartBind(t *testing.T) {
	index := 0
	for test, expectStatus := range bindMultipartTests {
		recorder := testMultipart(test, Bind(BlogPost{}), t, index)
		
		if recorder.Code != expectStatus {
			t.Errorf("On test case %v, got status code %d but expected %d", test, recorder.Code, expectStatus)
		}
		
>>>>>>> 9f66b7d1
		index++
	}
}

func TestForm(t *testing.T) {
	for index, test := range formTests {
		recorder := httptest.NewRecorder()
		handler := func(post BlogPost, errors Errors) {
			handle(test, t, index, post, errors)
		}

		m := martini.Classic()
		switch test.method {
		case "GET":
			m.Get(route, Form(BlogPost{}), handler)
		case "POST":
			m.Post(route, Form(BlogPost{}), handler)
		}

		req, err := http.NewRequest(test.method, test.path, nil)
		if err != nil {
			t.Error(err)
		}
		m.ServeHTTP(recorder, req)
	}
}

<<<<<<< HEAD

func TestFormWithInterface(t *testing.T) {
	for index, test := range formTests {
		recorder := httptest.NewRecorder()
		handler := func(post Modeler, errors Errors) {
			post.Create(test, t, index)
		}

		m := martini.Classic()
		switch test.method {
		case "GET":
			m.Get(route, Form(BlogPost{}, (*Modeler)(nil)), handler)
		case "POST":
			m.Post(route, Form(BlogPost{}, (*Modeler)(nil)), handler)
		}

		req, err := http.NewRequest(test.method, test.path, nil)
		if err != nil {
			t.Error(err)
		}
		m.ServeHTTP(recorder, req)
=======
func TestMultipartForm(t *testing.T) {
	for index, test := range multipartformTests {
		testMultipart(test, MultipartForm(BlogPost{}), t, index)
>>>>>>> 9f66b7d1
	}
}

func TestJson(t *testing.T) {
	for index, test := range jsonTests {
		recorder := httptest.NewRecorder()
		handler := func(post BlogPost, errors Errors) { handle(test, t, index, post, errors) }

		m := martini.Classic()
		switch test.method {
		case "GET":
			m.Get(route, Json(BlogPost{}), handler)
		case "POST":
			m.Post(route, Json(BlogPost{}), handler)
		case "PUT":
			m.Put(route, Json(BlogPost{}), handler)
		case "DELETE":
			m.Delete(route, Json(BlogPost{}), handler)
		}

		req, err := http.NewRequest(test.method, route, strings.NewReader(test.payload))
		if err != nil {
			t.Error(err)
		}
		m.ServeHTTP(recorder, req)
	}
}

func TestJsonWithInterface(t *testing.T) {
	for index, test := range jsonTests {
		recorder := httptest.NewRecorder()
		handler := func(post Modeler, errors Errors) {
			post.Create(test, t, index)
		}

		m := martini.Classic()
		switch test.method {
		case "GET":
			m.Get(route, Json(BlogPost{}, (*Modeler)(nil)), handler)
		case "POST":
			m.Post(route, Json(BlogPost{}, (*Modeler)(nil)), handler)
		case "PUT":
			m.Put(route, Json(BlogPost{}, (*Modeler)(nil)), handler)
		case "DELETE":
			m.Delete(route, Json(BlogPost{}, (*Modeler)(nil)), handler)
		}

		req, err := http.NewRequest(test.method, route, strings.NewReader(test.payload))
		if err != nil {
			t.Error(err)
		}
		m.ServeHTTP(recorder, req)
	}
}

func handle(test testCase, t *testing.T, index int, post BlogPost, errors Errors) {
	assertEqualField(t, "Title", index, test.ref.Title, post.Title)
	assertEqualField(t, "Content", index, test.ref.Content, post.Content)
	assertEqualField(t, "Views", index, test.ref.Views, post.Views)

	for i := range test.ref.Multiple {
		if i >= len(post.Multiple) {
			t.Errorf("Expected: %v (size %d) to have same size as: %v (size %d)", post.Multiple, len(post.Multiple), test.ref.Multiple, len(test.ref.Multiple))
			break
		}
		if test.ref.Multiple[i] != post.Multiple[i] {
			t.Errorf("Expected: %v to deep equal: %v", post.Multiple, test.ref.Multiple)
			break
		}
	}

	if test.ok && errors.Count() > 0 {
		t.Errorf("%+v should be OK (0 errors), but had errors: %+v", test, errors)
	} else if !test.ok && errors.Count() == 0 {
		t.Errorf("%+v should have errors, but was OK (0 errors): %+v", test)
	}
}

func testMultipart(test multipartTestCase, middleware martini.Handler, t *testing.T, index int) *httptest.ResponseRecorder {
	recorder := httptest.NewRecorder()
	handler := func(post BlogPost, errors Errors) {
		handleMultipart(test, t, index, post, errors)
	}

	m := martini.Classic()
	m.Post(route, middleware, handler)

	body := &bytes.Buffer{}
	writer := multipart.NewWriter(body)
	writer.WriteField("title", test.payload.Title)
	writer.WriteField("content", test.payload.Content)
	writer.WriteField("views", strconv.Itoa(test.payload.Views))
	if len(test.payload.Multiple) != 0 {
		for _, value := range test.payload.Multiple {
			writer.WriteField("multiple", strconv.Itoa(value))
		}
	}
	
	req, err := http.NewRequest(test.method, test.path, body)
	req.Header.Add("Content-Type", writer.FormDataContentType())
	
	if err != nil {
		t.Error(err)
	}
	
	err = writer.Close()
	if err != nil {
		t.Error(err)
	}
	
	m.ServeHTTP(recorder, req)
	
	return recorder
}

func handleMultipart(test multipartTestCase, t *testing.T, index int, post BlogPost, errors Errors) {
	assertEqualField(t, "Title", index, test.ref.Title, post.Title)
	assertEqualField(t, "Content", index, test.ref.Content, post.Content)
	assertEqualField(t, "Views", index, test.ref.Views, post.Views)

	for i := range test.ref.Multiple {
		if i >= len(post.Multiple) {
			t.Errorf("Expected: %v (size %d) to have same size as: %v (size %d)", post.Multiple, len(post.Multiple), test.ref.Multiple, len(test.ref.Multiple))
			break
		}
		if test.ref.Multiple[i] != post.Multiple[i] {
			t.Errorf("Expected: %v to deep equal: %v", post.Multiple, test.ref.Multiple)
			break
		}
	}

	if test.ok && errors.Count() > 0 {
		t.Errorf("%+v should be OK (0 errors), but had errors: %+v", test, errors)
	} else if !test.ok && errors.Count() == 0 {
		t.Errorf("%+v should have errors, but was OK (0 errors): %+v", test)
	}
}

func assertEqualField(t *testing.T, fieldname string, testcasenumber int, expected interface{}, got interface{}) {
	if expected != got {
		t.Errorf("%s: expected=%s, got=%s in test case %d\n", fieldname, expected, got, testcasenumber)
	}
}

func TestValidate(t *testing.T) {
	handlerMustErr := func(errors Errors) {
		if errors.Count() == 0 {
			t.Error("Expected at least one error, got 0")
		}
	}
	handlerNoErr := func(errors Errors) {
		if errors.Count() > 0 {
			t.Error("Expected no errors, got", errors.Count())
		}
	}

	performValidationTest(&BlogPost{"", "...", 0, 0, []int{}}, handlerMustErr, t)
	performValidationTest(&BlogPost{"Good Title", "Good content", 0, 0, []int{}}, handlerNoErr, t)

	performValidationTest(&User{Name: "Jim", Home: Address{"", ""}}, handlerMustErr, t)
	performValidationTest(&User{Name: "Jim", Home: Address{"required", ""}}, handlerNoErr, t)
}

func performValidationTest(data interface{}, handler func(Errors), t *testing.T) {
	recorder := httptest.NewRecorder()
	m := martini.Classic()
	m.Get(route, Validate(data), handler)

	req, err := http.NewRequest("GET", route, nil)
	if err != nil {
		t.Error("HTTP error:", err)
	}

	m.ServeHTTP(recorder, req)
}


func (self BlogPost) Validate(errors *Errors, req *http.Request) {
	if len(self.Title) < 4 {
		errors.Fields["Title"] = "Too short; minimum 4 characters"
	}
	if len(self.Content) > 1024 {
		errors.Fields["Content"] = "Too long; maximum 1024 characters"
	}
	if len(self.Content) < 5 {
		errors.Fields["Content"] = "Too short; minimum 5 characters"
	}
}

func (self BlogPost) Create(test testCase, t *testing.T, index int) {
	assertEqualField(t, "Title", index, test.ref.Title, self.Title)
	assertEqualField(t, "Content", index, test.ref.Content, self.Content)
	assertEqualField(t, "Views", index, test.ref.Views, self.Views)

	for i := range test.ref.Multiple {
		if i >= len(self.Multiple) {
			t.Errorf("Expected: %v (size %d) to have same size as: %v (size %d)", self.Multiple, len(self.Multiple), test.ref.Multiple, len(test.ref.Multiple))
			break
		}
		if test.ref.Multiple[i] != self.Multiple[i] {
			t.Errorf("Expected: %v to deep equal: %v", self.Multiple, test.ref.Multiple)
			break
		}
	}
}

func (self BlogSection) Create(test testCase, t *testing.T, index int) {
	// intentionally left empty
}

type (
	testCase struct {
		method      string
		path        string
		payload     string
		contentType string
		ok          bool
		ref         *BlogPost
	}
	
<<<<<<< HEAD
	Modeler interface {
		Create(test testCase, t *testing.T, index int)
=======
	multipartTestCase struct {
		method      string
		path        string
		payload     *BlogPost
		contentType string
		ok          bool
		ref         *BlogPost
>>>>>>> 9f66b7d1
	}

	BlogPost struct {
		Title    string `form:"title" json:"title" binding:"required"`
		Content  string `form:"content" json:"content"`
		Views    int    `form:"views" json:"views"`
		internal int    `form:"-"`
		Multiple []int  `form:"multiple"`
	}
	
	BlogSection struct {
		Title    string `form:"title" json:"title" binding:"required"`
		Content  string `form:"content" json:"content"`
	}

	User struct {
		Name string  `json:"name" binding:"required"`
		Home Address `json:"address" binding:"required"`
	}

	Address struct {
		Street1 string `json:"street1" binding:"required"`
		Street2 string `json:"street2"`
	}
)

var (
	bindTests = map[testCase]int{
		// These should bail at the deserialization/binding phase
		testCase{
			"POST",
			path,
			`{ bad JSON `,
			"application/json",
			false,
			new(BlogPost),
		}: http.StatusBadRequest,
		testCase{
			"POST",
			path,
			`not multipart but has content-type`,
			"multipart/form-data",
			false,
			new(BlogPost),
		}: http.StatusBadRequest,
		testCase{
			"POST",
			path,
			`no content-type and not URL-encoded or JSON"`,
			"",
			false,
			new(BlogPost),
		}: http.StatusBadRequest,

		// These should deserialize, then bail at the validation phase
		testCase{
			"POST",
			path + "?title= This is wrong  ",
			`not URL-encoded but has content-type`,
			"x-www-form-urlencoded",
			false,
			new(BlogPost),
		}: 422, // according to comments in Form() -> although the request is not url encoded, ParseForm does not complain
		testCase{
			"GET",
			path + "?content=This+is+the+content",
			``,
			"x-www-form-urlencoded",
			false,
			&BlogPost{Title: "", Content: "This is the content"},
		}: 422,
		testCase{
			"GET",
			path + "",
			`{"content":"", "title":"Blog Post Title"}`,
			"application/json",
			false,
			&BlogPost{Title: "Blog Post Title", Content: ""},
		}: 422,

		// These should succeed
		testCase{
			"GET",
			path + "",
			`{"content":"This is the content", "title":"Blog Post Title"}`,
			"application/json",
			true,
			&BlogPost{Title: "Blog Post Title", Content: "This is the content"},
		}: http.StatusOK,
		testCase{
			"GET",
			path + "?content=This+is+the+content&title=Blog+Post+Title",
			``,
			"",
			true,
			&BlogPost{Title: "Blog Post Title", Content: "This is the content"},
		}: http.StatusOK,
		testCase{
			"GET",
			path + "?content=This is the content&title=Blog+Post+Title",
			`{"content":"This is the content", "title":"Blog Post Title"}`,
			"",
			true,
			&BlogPost{Title: "Blog Post Title", Content: "This is the content"},
		}: http.StatusOK,
		testCase{
			"GET",
			path + "",
			`{"content":"This is the content", "title":"Blog Post Title"}`,
			"",
			true,
			&BlogPost{Title: "Blog Post Title", Content: "This is the content"},
		}: http.StatusOK,
	}
	
<<<<<<< HEAD
=======
	bindMultipartTests = map[multipartTestCase]int{
		// This should deserialize, then bail at the validation phase
		multipartTestCase{
			"POST",
			path,
			&BlogPost{Title: "", Content: "This is the content"},
			"multipart/form-data",
			false,
			&BlogPost{Title: "", Content: "This is the content"},
		}: 422,
		// This should succeed
		multipartTestCase{
			"POST",
			path,
			&BlogPost{Title: "This is the Title", Content: "This is the content"},
			"multipart/form-data",
			true,
			&BlogPost{Title: "This is the Title", Content: "This is the content"},
		}: http.StatusOK,
	}

>>>>>>> 9f66b7d1
	formTests = []testCase{
		{
			"GET",
			path + "?content=This is the content",
			"",
			"",
			false,
			&BlogPost{Title: "", Content: "This is the content"},
		},
		{
			"POST",
			path + "?content=This+is+the+content&title=Blog+Post+Title&views=3",
			"",
			"",
			false, // false because POST requests should have a body, not just a query string
			&BlogPost{Title: "Blog Post Title", Content: "This is the content", Views: 3},
		},
		{
			"GET",
			path + "?content=This+is+the+content&title=Blog+Post+Title&views=3&multiple=5&multiple=10&multiple=15&multiple=20",
			"",
			"",
			true,
			&BlogPost{Title: "Blog Post Title", Content: "This is the content", Views: 3, Multiple: []int{5, 10, 15, 20}},
		},
	}
	
	multipartformTests = []multipartTestCase{
		{
			"POST",
			path,
			&BlogPost{Title: "", Content: "This is the content"},
			"",
			false,
			&BlogPost{Title: "", Content: "This is the content"},
		},
		{
			"POST",
			path,
			&BlogPost{Title: "Blog Post Title", Views: 3},
			"",
			false,
			&BlogPost{Title: "Blog Post Title", Views: 3},
		},
		{
			"POST",
			path,
			&BlogPost{Title: "Blog Post Title", Content: "This is the content", Views: 3, Multiple: []int{5, 10, 15, 20}},
			"",
			true,
			&BlogPost{Title: "Blog Post Title", Content: "This is the content", Views: 3, Multiple: []int{5, 10, 15, 20}},
		},
	}

	jsonTests = []testCase{
		// bad requests
		{
			"GET",
			"",
			`{blah blah blah}`,
			"",
			false,
			&BlogPost{},
		},
		{
			"POST",
			"",
			`{asdf}`,
			"",
			false,
			&BlogPost{},
		},
		{
			"PUT",
			"",
			`{blah blah blah}`,
			"",
			false,
			&BlogPost{},
		},
		{
			"DELETE",
			"",
			`{;sdf _SDf- }`,
			"",
			false,
			&BlogPost{},
		},

		// Valid-JSON requests
		{
			"GET",
			"",
			`{"content":"This is the content"}`,
			"",
			false,
			&BlogPost{Title: "", Content: "This is the content"},
		},
		{
			"POST",
			"",
			`{}`,
			"application/json",
			false,
			&BlogPost{Title: "", Content: ""},
		},
		{
			"POST",
			"",
			`{"content":"This is the content", "title":"Blog Post Title"}`,
			"",
			true,
			&BlogPost{Title: "Blog Post Title", Content: "This is the content"},
		},
		{
			"PUT",
			"",
			`{"content":"This is the content", "title":"Blog Post Title"}`,
			"",
			true,
			&BlogPost{Title: "Blog Post Title", Content: "This is the content"},
		},
		{
			"DELETE",
			"",
			`{"content":"This is the content", "title":"Blog Post Title"}`,
			"",
			true,
			&BlogPost{Title: "Blog Post Title", Content: "This is the content"},
		},
	}
)

const (
	route = "/blogposts/create"
	path  = "http://localhost:3000" + route
)<|MERGE_RESOLUTION|>--- conflicted
+++ resolved
@@ -13,183 +13,84 @@
 )
 
 func TestBind(t *testing.T) {
-	index := 0
-	for test, expectStatus := range bindTests {
-		recorder := httptest.NewRecorder()
-		handler := func(post BlogPost, errors Errors) { handle(test, t, index, post, errors) }
-
-		m := martini.Classic()
-		switch test.method {
-		case "GET":
-			m.Get(route, Bind(BlogPost{}), handler)
-		case "POST":
-			m.Post(route, Bind(BlogPost{}), handler)
-		}
-		
-		req, err := http.NewRequest(test.method, test.path, strings.NewReader(test.payload))
-		req.Header.Add("Content-Type", test.contentType)
-
-		if err != nil {
-			t.Error(err)
-		}
-		m.ServeHTTP(recorder, req)
-
-		if recorder.Code != expectStatus {
-			t.Errorf("On test case %v, got status code %d but expected %d", test, recorder.Code, expectStatus)
-		}
-
-		index++
-	}
-}
-
-<<<<<<< HEAD
+	testBind(t, false)
+}
+
 func TestBindWithInterface(t *testing.T) {
-	index := 0
-	for test, expectStatus := range bindTests {
-		recorder := httptest.NewRecorder()
-		handler := func(post Modeler, errors Errors) {
-			post.Create(test, t, index)
-		}
-
-		m := martini.Classic()
-		switch test.method {
-		case "GET":
-			m.Get(route, Bind(BlogPost{}, (*Modeler)(nil)), handler)
-		case "POST":
-			m.Post(route, Bind(BlogPost{}, (*Modeler)(nil)), handler)
-		}
-
-		req, err := http.NewRequest(test.method, test.path, strings.NewReader(test.payload))
-		req.Header.Add("Content-Type", test.contentType)
-
-		if err != nil {
-			t.Error(err)
-		}
-		m.ServeHTTP(recorder, req)
-
-		if recorder.Code != expectStatus {
-			t.Errorf("On test case %v, got status code %d but expected %d", test, recorder.Code, expectStatus)
-		}
-
-=======
+	testBind(t, true)
+}
+
 func TestMultipartBind(t *testing.T) {
 	index := 0
 	for test, expectStatus := range bindMultipartTests {
-		recorder := testMultipart(test, Bind(BlogPost{}), t, index)
+		handler := func(post BlogPost, errors Errors) {
+			handle(test, t, index, post, errors)
+		}
+		recorder := testMultipart(t, test, Bind(BlogPost{}), handler, index)
 		
 		if recorder.Code != expectStatus {
 			t.Errorf("On test case %v, got status code %d but expected %d", test, recorder.Code, expectStatus)
 		}
 		
->>>>>>> 9f66b7d1
 		index++
 	}
 }
 
 func TestForm(t *testing.T) {
-	for index, test := range formTests {
-		recorder := httptest.NewRecorder()
+	testForm(t, false)
+}
+
+func TestFormWithInterface(t *testing.T) {
+	testForm(t, true)
+}
+
+func TestMultipartForm(t *testing.T) {
+	for index, test := range multipartformTests {
 		handler := func(post BlogPost, errors Errors) {
 			handle(test, t, index, post, errors)
 		}
-
-		m := martini.Classic()
-		switch test.method {
-		case "GET":
-			m.Get(route, Form(BlogPost{}), handler)
-		case "POST":
-			m.Post(route, Form(BlogPost{}), handler)
-		}
-
-		req, err := http.NewRequest(test.method, test.path, nil)
-		if err != nil {
-			t.Error(err)
-		}
-		m.ServeHTTP(recorder, req)
-	}
-}
-
-<<<<<<< HEAD
-
-func TestFormWithInterface(t *testing.T) {
-	for index, test := range formTests {
-		recorder := httptest.NewRecorder()
+		testMultipart(t, test, MultipartForm(BlogPost{}), handler, index)
+	}
+}
+
+func TestMultipartFormWithInterface(t *testing.T) {
+	for index, test := range multipartformTests {
 		handler := func(post Modeler, errors Errors) {
 			post.Create(test, t, index)
 		}
-
-		m := martini.Classic()
-		switch test.method {
-		case "GET":
-			m.Get(route, Form(BlogPost{}, (*Modeler)(nil)), handler)
-		case "POST":
-			m.Post(route, Form(BlogPost{}, (*Modeler)(nil)), handler)
-		}
-
-		req, err := http.NewRequest(test.method, test.path, nil)
-		if err != nil {
-			t.Error(err)
-		}
-		m.ServeHTTP(recorder, req)
-=======
-func TestMultipartForm(t *testing.T) {
-	for index, test := range multipartformTests {
-		testMultipart(test, MultipartForm(BlogPost{}), t, index)
->>>>>>> 9f66b7d1
+		testMultipart(t, test, MultipartForm(BlogPost{}, (*Modeler)(nil)), handler, index)
 	}
 }
 
 func TestJson(t *testing.T) {
-	for index, test := range jsonTests {
-		recorder := httptest.NewRecorder()
-		handler := func(post BlogPost, errors Errors) { handle(test, t, index, post, errors) }
-
-		m := martini.Classic()
-		switch test.method {
-		case "GET":
-			m.Get(route, Json(BlogPost{}), handler)
-		case "POST":
-			m.Post(route, Json(BlogPost{}), handler)
-		case "PUT":
-			m.Put(route, Json(BlogPost{}), handler)
-		case "DELETE":
-			m.Delete(route, Json(BlogPost{}), handler)
-		}
-
-		req, err := http.NewRequest(test.method, route, strings.NewReader(test.payload))
-		if err != nil {
-			t.Error(err)
-		}
-		m.ServeHTTP(recorder, req)
-	}
+	testJson(t, false)
 }
 
 func TestJsonWithInterface(t *testing.T) {
-	for index, test := range jsonTests {
-		recorder := httptest.NewRecorder()
-		handler := func(post Modeler, errors Errors) {
-			post.Create(test, t, index)
-		}
-
-		m := martini.Classic()
-		switch test.method {
-		case "GET":
-			m.Get(route, Json(BlogPost{}, (*Modeler)(nil)), handler)
-		case "POST":
-			m.Post(route, Json(BlogPost{}, (*Modeler)(nil)), handler)
-		case "PUT":
-			m.Put(route, Json(BlogPost{}, (*Modeler)(nil)), handler)
-		case "DELETE":
-			m.Delete(route, Json(BlogPost{}, (*Modeler)(nil)), handler)
-		}
-
-		req, err := http.NewRequest(test.method, route, strings.NewReader(test.payload))
-		if err != nil {
-			t.Error(err)
-		}
-		m.ServeHTTP(recorder, req)
-	}
-}
+	testJson(t, true)
+}
+
+func TestValidate(t *testing.T) {
+	handlerMustErr := func(errors Errors) {
+		if errors.Count() == 0 {
+			t.Error("Expected at least one error, got 0")
+		}
+	}
+	handlerNoErr := func(errors Errors) {
+		if errors.Count() > 0 {
+			t.Error("Expected no errors, got", errors.Count())
+		}
+	}
+
+	performValidationTest(&BlogPost{"", "...", 0, 0, []int{}}, handlerMustErr, t)
+	performValidationTest(&BlogPost{"Good Title", "Good content", 0, 0, []int{}}, handlerNoErr, t)
+
+	performValidationTest(&User{Name: "Jim", Home: Address{"", ""}}, handlerMustErr, t)
+	performValidationTest(&User{Name: "Jim", Home: Address{"required", ""}}, handlerNoErr, t)
+}
+
+
+
 
 func handle(test testCase, t *testing.T, index int, post BlogPost, errors Errors) {
 	assertEqualField(t, "Title", index, test.ref.Title, post.Title)
@@ -214,22 +115,122 @@
 	}
 }
 
-func testMultipart(test multipartTestCase, middleware martini.Handler, t *testing.T, index int) *httptest.ResponseRecorder {
+func testBind(t *testing.T, withInterface bool) {
+	index := 0
+	for test, expectStatus := range bindTests {
+		m        := martini.Classic()
+		recorder := httptest.NewRecorder()
+		handler  := func(post BlogPost, errors Errors) { handle(test, t, index, post, errors) }
+		binding  := Bind(BlogPost{})
+		
+		if withInterface {
+			handler = func(post BlogPost, errors Errors) {
+				post.Create(test, t, index)
+			}
+			binding = Bind(BlogPost{}, (*Modeler)(nil))
+		}
+		
+		switch test.method {
+		case "GET":
+			m.Get(route, binding, handler)
+		case "POST":
+			m.Post(route, binding, handler)
+		}
+		
+		req, err := http.NewRequest(test.method, test.path, strings.NewReader(test.payload))
+		req.Header.Add("Content-Type", test.contentType)
+
+		if err != nil {
+			t.Error(err)
+		}
+		m.ServeHTTP(recorder, req)
+
+		if recorder.Code != expectStatus {
+			t.Errorf("On test case %v, got status code %d but expected %d", test, recorder.Code, expectStatus)
+		}
+
+		index++
+	}
+}
+
+func testJson(t *testing.T, withInterface bool) {
+	for index, test := range jsonTests {
+		recorder := httptest.NewRecorder()
+		handler  := func(post BlogPost, errors Errors) { handle(test, t, index, post, errors) }
+		binding  := Json(BlogPost{})
+		
+		if withInterface {
+			handler = func(post BlogPost, errors Errors) {
+				post.Create(test, t, index)
+			}
+			binding = Bind(BlogPost{}, (*Modeler)(nil))
+		}
+		
+
+		m := martini.Classic()
+		switch test.method {
+		case "GET":
+			m.Get(route, binding, handler)
+		case "POST":
+			m.Post(route, binding, handler)
+		case "PUT":
+			m.Put(route, binding, handler)
+		case "DELETE":
+			m.Delete(route, binding, handler)
+		}
+
+		req, err := http.NewRequest(test.method, route, strings.NewReader(test.payload))
+		if err != nil {
+			t.Error(err)
+		}
+		m.ServeHTTP(recorder, req)
+	}
+}
+
+
+func testForm(t *testing.T, withInterface bool) {
+	for index, test := range formTests {
+		recorder := httptest.NewRecorder()
+		handler  := func(post BlogPost, errors Errors) { handle(test, t, index, post, errors) }
+		binding  := Form(BlogPost{})
+		
+		if withInterface {
+			handler = func(post BlogPost, errors Errors) {
+				post.Create(test, t, index)
+			}
+			binding = Form(BlogPost{}, (*Modeler)(nil))
+		}
+		
+
+		m := martini.Classic()
+		switch test.method {
+		case "GET":
+			m.Get(route, binding, handler)
+		case "POST":
+			m.Post(route, binding, handler)
+		}
+
+		req, err := http.NewRequest(test.method, test.path, nil)
+		if err != nil {
+			t.Error(err)
+		}
+		m.ServeHTTP(recorder, req)
+	}
+}
+
+func testMultipart(t *testing.T, test testCase, middleware martini.Handler, handler martini.Handler, index int) *httptest.ResponseRecorder {
 	recorder := httptest.NewRecorder()
-	handler := func(post BlogPost, errors Errors) {
-		handleMultipart(test, t, index, post, errors)
-	}
 
 	m := martini.Classic()
 	m.Post(route, middleware, handler)
 
 	body := &bytes.Buffer{}
 	writer := multipart.NewWriter(body)
-	writer.WriteField("title", test.payload.Title)
-	writer.WriteField("content", test.payload.Content)
-	writer.WriteField("views", strconv.Itoa(test.payload.Views))
-	if len(test.payload.Multiple) != 0 {
-		for _, value := range test.payload.Multiple {
+	writer.WriteField("title", test.ref.Title)
+	writer.WriteField("content", test.ref.Content)
+	writer.WriteField("views", strconv.Itoa(test.ref.Views))
+	if len(test.ref.Multiple) != 0 {
+		for _, value := range test.ref.Multiple {
 			writer.WriteField("multiple", strconv.Itoa(value))
 		}
 	}
@@ -251,52 +252,10 @@
 	return recorder
 }
 
-func handleMultipart(test multipartTestCase, t *testing.T, index int, post BlogPost, errors Errors) {
-	assertEqualField(t, "Title", index, test.ref.Title, post.Title)
-	assertEqualField(t, "Content", index, test.ref.Content, post.Content)
-	assertEqualField(t, "Views", index, test.ref.Views, post.Views)
-
-	for i := range test.ref.Multiple {
-		if i >= len(post.Multiple) {
-			t.Errorf("Expected: %v (size %d) to have same size as: %v (size %d)", post.Multiple, len(post.Multiple), test.ref.Multiple, len(test.ref.Multiple))
-			break
-		}
-		if test.ref.Multiple[i] != post.Multiple[i] {
-			t.Errorf("Expected: %v to deep equal: %v", post.Multiple, test.ref.Multiple)
-			break
-		}
-	}
-
-	if test.ok && errors.Count() > 0 {
-		t.Errorf("%+v should be OK (0 errors), but had errors: %+v", test, errors)
-	} else if !test.ok && errors.Count() == 0 {
-		t.Errorf("%+v should have errors, but was OK (0 errors): %+v", test)
-	}
-}
-
 func assertEqualField(t *testing.T, fieldname string, testcasenumber int, expected interface{}, got interface{}) {
 	if expected != got {
 		t.Errorf("%s: expected=%s, got=%s in test case %d\n", fieldname, expected, got, testcasenumber)
 	}
-}
-
-func TestValidate(t *testing.T) {
-	handlerMustErr := func(errors Errors) {
-		if errors.Count() == 0 {
-			t.Error("Expected at least one error, got 0")
-		}
-	}
-	handlerNoErr := func(errors Errors) {
-		if errors.Count() > 0 {
-			t.Error("Expected no errors, got", errors.Count())
-		}
-	}
-
-	performValidationTest(&BlogPost{"", "...", 0, 0, []int{}}, handlerMustErr, t)
-	performValidationTest(&BlogPost{"Good Title", "Good content", 0, 0, []int{}}, handlerNoErr, t)
-
-	performValidationTest(&User{Name: "Jim", Home: Address{"", ""}}, handlerMustErr, t)
-	performValidationTest(&User{Name: "Jim", Home: Address{"required", ""}}, handlerNoErr, t)
 }
 
 func performValidationTest(data interface{}, handler func(Errors), t *testing.T) {
@@ -356,18 +315,8 @@
 		ref         *BlogPost
 	}
 	
-<<<<<<< HEAD
 	Modeler interface {
 		Create(test testCase, t *testing.T, index int)
-=======
-	multipartTestCase struct {
-		method      string
-		path        string
-		payload     *BlogPost
-		contentType string
-		ok          bool
-		ref         *BlogPost
->>>>>>> 9f66b7d1
 	}
 
 	BlogPost struct {
@@ -483,30 +432,27 @@
 		}: http.StatusOK,
 	}
 	
-<<<<<<< HEAD
-=======
-	bindMultipartTests = map[multipartTestCase]int{
+	bindMultipartTests = map[testCase]int{
 		// This should deserialize, then bail at the validation phase
-		multipartTestCase{
-			"POST",
-			path,
-			&BlogPost{Title: "", Content: "This is the content"},
+		testCase{
+			"POST",
+			path,
+			"",
 			"multipart/form-data",
 			false,
 			&BlogPost{Title: "", Content: "This is the content"},
 		}: 422,
 		// This should succeed
-		multipartTestCase{
-			"POST",
-			path,
-			&BlogPost{Title: "This is the Title", Content: "This is the content"},
+		testCase{
+			"POST",
+			path,
+			"",
 			"multipart/form-data",
 			true,
 			&BlogPost{Title: "This is the Title", Content: "This is the content"},
 		}: http.StatusOK,
 	}
 
->>>>>>> 9f66b7d1
 	formTests = []testCase{
 		{
 			"GET",
@@ -534,28 +480,28 @@
 		},
 	}
 	
-	multipartformTests = []multipartTestCase{
-		{
-			"POST",
-			path,
+	multipartformTests = []testCase{
+		{
+			"POST",
+			path,
+			"",
+			"multipart/form-data",
+			false,
 			&BlogPost{Title: "", Content: "This is the content"},
-			"",
-			false,
-			&BlogPost{Title: "", Content: "This is the content"},
-		},
-		{
-			"POST",
-			path,
+		},
+		{
+			"POST",
+			path,
+			"",
+			"multipart/form-data",
+			false,
 			&BlogPost{Title: "Blog Post Title", Views: 3},
-			"",
-			false,
-			&BlogPost{Title: "Blog Post Title", Views: 3},
-		},
-		{
-			"POST",
-			path,
-			&BlogPost{Title: "Blog Post Title", Content: "This is the content", Views: 3, Multiple: []int{5, 10, 15, 20}},
-			"",
+		},
+		{
+			"POST",
+			path,
+			"",
+			"multipart/form-data",
 			true,
 			&BlogPost{Title: "Blog Post Title", Content: "This is the content", Views: 3, Multiple: []int{5, 10, 15, 20}},
 		},
